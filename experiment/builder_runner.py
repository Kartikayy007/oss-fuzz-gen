# Copyright 2024 Google LLC
#
# Licensed under the Apache License, Version 2.0 (the "License");
# you may not use this file except in compliance with the License.
# You may obtain a copy of the License at
#
#     http://www.apache.org/licenses/LICENSE-2.0
#
# Unless required by applicable law or agreed to in writing, software
# distributed under the License is distributed on an "AS IS" BASIS,
# WITHOUT WARRANTIES OR CONDITIONS OF ANY KIND, either express or implied.
# See the License for the specific language governing permissions and
# limitations under the License.
"""
Project local/cloud builder and runner.
"""
import dataclasses
import json
import logging
import os
import random
import re
import shutil
import subprocess as sp
import time
import traceback
import uuid
from typing import Any, Optional

from google.cloud import storage

from experiment import oss_fuzz_checkout, textcov
from experiment.benchmark import Benchmark
from experiment.fuzz_target_error import SemanticCheckResult
from experiment.workdir import WorkDirs
from llm_toolkit import code_fixer
from llm_toolkit.models import DefaultModel

# The directory in the oss-fuzz image
JCC_DIR = '/usr/local/bin'

RUN_TIMEOUT: int = 30
CLOUD_EXP_MAX_ATTEMPT = 5

LIBFUZZER_MODULES_LOADED_REGEX = re.compile(
    r'^INFO:\s+Loaded\s+\d+\s+(modules|PC tables)\s+\((\d+)\s+.*\).*')
LIBFUZZER_COV_REGEX = re.compile(r'.*cov: (\d+) ft:')
LIBFUZZER_CRASH_TYPE_REGEX = re.compile(r'.*Test unit written to.*')
LIBFUZZER_COV_LINE_PREFIX = re.compile(r'^#(\d+)')
LIBFUZZER_STACK_FRAME_LINE_PREFIX = re.compile(r'^\s+#\d+')
CRASH_EXCLUSIONS = re.compile(r'.*(slow-unit-|timeout-|leak-|oom-).*')
CRASH_STACK_WITH_SOURCE_INFO = re.compile(r'in.*:\d+:\d+$')

LIBFUZZER_LOG_STACK_FRAME_LLVM = '/src/llvm-project/compiler-rt'
LIBFUZZER_LOG_STACK_FRAME_LLVM2 = '/work/llvm-stage2/projects/compiler-rt'
LIBFUZZER_LOG_STACK_FRAME_CPP = '/usr/local/bin/../include/c++'

EARLY_FUZZING_ROUND_THRESHOLD = 3


@dataclasses.dataclass
class BuildResult:
  """Results of compilation & link."""

  succeeded: bool = False
  errors: list[str] = dataclasses.field(default_factory=list)
  log_path: str = ''

  def dict(self):
    return dataclasses.asdict(self)


@dataclasses.dataclass
class RunResult:
  """Checked results of conducting short-term fuzzing."""

  succeeded: bool = False
  coverage_summary: dict = dataclasses.field(default_factory=dict)
  coverage: Optional[textcov.Textcov] = None
  log_path: str = ''
  corpus_path: str = ''
  coverage_report_path: str = ''
  reproducer_path: str = ''
  cov_pcs: int = 0
  total_pcs: int = 0
  crashes: bool = False
  semantic_check: SemanticCheckResult = SemanticCheckResult(
      SemanticCheckResult.NOT_APPLICABLE)

  def dict(self):
    return dataclasses.asdict(self)


class BuilderRunner:
  """Builder and runner."""

  def __init__(self,
               benchmark: Benchmark,
               work_dirs: WorkDirs,
               run_timeout: int = RUN_TIMEOUT,
               fixer_model_name: str = DefaultModel.name):
    self.benchmark = benchmark
    self.work_dirs = work_dirs
    self.run_timeout = run_timeout
    self.fixer_model_name = fixer_model_name

  def _libfuzzer_args(self) -> list[str]:
    return [
        '-print_final_stats=1',
        f'-max_total_time={self.run_timeout}',
        # Without this flag, libFuzzer only consider short inputs in short
        # experiments, which lowers the coverage for quick performance tests.
        '-len_control=0'
    ]

  def _get_minimum_func_name(self, func_sig: str) -> str:
    """Extracts the minimum function name from function signature,
    without name space, return type, params, templates."""
    pattern = r'(?:[a-zA-Z_]\w*::)*([a-zA-Z_]\w*)(?:\s*<.*>)?\s*\('
    match = re.search(pattern, func_sig)
    return match.group(1).strip() if match else func_sig

  def _contains_target_jvm_method(self, target_path: str) -> bool:
    """Validates if the LLM-generated code contains the target jvm methods."""
    with open(target_path) as generated_code_file:
      code = generated_code_file.read()

    # This regex is used to identify legitimate Java variable names
    # or instance method calls (which could return a needed variable).
    # This is necessary because the method name of a Java method also
    # includes its parameter list in order to distinguish between
    # overloaded methods. Thus it need to use the regex to identify
    # if there are method calls with unknown variable names that match
    # the target method.
    base_arg_regex = r'[a-zA-Z_$][a-zA-Z_$0-9(),.]*'
    signature = self.benchmark.function_signature
    name = signature.split('].')[1].split('(')[0]
    arg_count = len(signature.split('(')[1].split(')')[0].split(','))

    pattern = r'(%s\(%s\))' % (name, ', '.join([base_arg_regex] * arg_count))
    match = re.search(pattern, code)

    return bool(match)

  def _contains_target_function(self, target_path: str) -> bool:
    """Validates if the LLM-generated code contains the target function."""
    with open(target_path) as generated_code_file:
      generated_code = generated_code_file.read()

    min_func_name = self._get_minimum_func_name(
        self.benchmark.function_signature)

    return min_func_name in generated_code

  def _pre_build_check(self, target_path: str,
                       build_result: BuildResult) -> bool:
    """Checks the generated target before building and running it."""
    # No need to build the fuzz target if it does not contain the target
    # function.
    if self.benchmark.language == 'jvm':
      result = self._contains_target_jvm_method(target_path)
    else:
      result = self._contains_target_function(target_path)

    if not result:
      build_result.errors = [
          (f'The target function `{self.benchmark.function_signature}`'
           ' was not called by the fuzz target '
           '`LLVMFuzzerTestOneInput`.'
           'YOU MUST CALL FUNCTION '
           f'`{self.benchmark.function_signature}` INSIDE FUNCTION '
           '`LLVMFuzzerTestOneInput`.')
      ]
      print(f'Missing target function: {target_path} does not contain '
            f'{self.benchmark.function_signature}')

    return result

  def _parse_stacks_from_libfuzzer_logs(self,
                                        lines: list[str]) -> list[list[str]]:
    """Parse stack traces from libFuzzer logs."""
    # TODO (dongge): Use stack parsing from ClusterFuzz.
    # There can have over one thread stack in a log.
    stacks = []

    # A stack -> a sequence of stack frame lines.
    stack, stack_parsing = [], False
    for line in lines:
      is_stack_frame_line = LIBFUZZER_STACK_FRAME_LINE_PREFIX.match(
          line) is not None
      if (not stack_parsing) and is_stack_frame_line:
        # First line.
        stack_parsing = True
        stack = [line.strip()]
      elif stack_parsing and is_stack_frame_line:
        # Middle line(s).
        stack.append(line.strip())
      elif stack_parsing and (not is_stack_frame_line):
        # Last line.
        stack_parsing = False
        stacks.append(stack)

    # Last stack.
    if stack_parsing:
      stacks.append(stack)

    return stacks

  def _parse_fuzz_cov_info_from_libfuzzer_logs(
      self,
      lines: list[str]) -> tuple[Optional[int], Optional[int], Optional[int]]:
    """Parses cov of INITED & DONE, and round number from libFuzzer logs."""
    initcov, donecov, lastround = None, None, None

    for line in lines:
      if line.startswith('#'):
        # Parses cov line to get the round number.
        match = LIBFUZZER_COV_LINE_PREFIX.match(line)
        roundno = int(match.group(1)) if match else None

        if roundno is not None:
          lastround = roundno
          if 'INITED' in line and 'cov: ' in line:
            initcov = int(line.split('cov: ')[1].split(' ft:')[0])
          elif 'DONE' in line and 'cov: ' in line:
            donecov = int(line.split('cov: ')[1].split(' ft:')[0])

    return initcov, donecov, lastround

  def _stack_func_is_of_testing_project(self, stack_frame: str) -> bool:
    return (bool(CRASH_STACK_WITH_SOURCE_INFO.match(stack_frame)) and
            LIBFUZZER_LOG_STACK_FRAME_LLVM not in stack_frame and
            LIBFUZZER_LOG_STACK_FRAME_LLVM2 not in stack_frame and
            LIBFUZZER_LOG_STACK_FRAME_CPP not in stack_frame)

  def _parse_libfuzzer_logs(
      self,
      log_handle,
      check_cov_increase: bool = True
  ) -> tuple[int, int, bool, SemanticCheckResult]:
    """Parses libFuzzer logs."""
    lines = None
    try:
      fuzzlog = log_handle.read(-1)
      # Some crashes can mess up the libfuzzer output and raise decode error.
      fuzzlog = fuzzlog.decode('utf-8', errors='ignore')
      lines = fuzzlog.split('\n')
    except MemoryError as e:
      # Some logs from abnormal fuzz targets are too large to be parsed.
      logging.error('%s is too large to parse: %s', log_handle.name, e)
      return 0, 0, False, SemanticCheckResult(SemanticCheckResult.LOG_MESS_UP)

    cov_pcs, total_pcs, crashes = 0, 0, False

    for line in lines:
      m = LIBFUZZER_MODULES_LOADED_REGEX.match(line)
      if m:
        total_pcs = int(m.group(2))
        continue

      m = LIBFUZZER_COV_REGEX.match(line)
      if m:
        cov_pcs = int(m.group(1))
        continue

      m = LIBFUZZER_CRASH_TYPE_REGEX.match(line)
      if m and not CRASH_EXCLUSIONS.match(line):
        # TODO(@happy-qop): Handling oom, slow cases in semantic checks & fix.
        crashes = True
        continue

    initcov, donecov, lastround = self._parse_fuzz_cov_info_from_libfuzzer_logs(
        lines)

    # NOTE: Crashes from incorrect fuzz targets will not be counted finally.

    if crashes:
      symptom = SemanticCheckResult.extract_symptom(fuzzlog)
      crash_stacks = self._parse_stacks_from_libfuzzer_logs(lines)

      # FP case 1: Common fuzz target errors.
      # Null-deref, normally indicating inadequate parameter initialization or
      # wrong function usage.
      if symptom == 'null-deref':
        return cov_pcs, total_pcs, True, SemanticCheckResult(
            SemanticCheckResult.NULL_DEREF, symptom, crash_stacks)

      # Signal, normally indicating assertion failure due to inadequate
      # parameter initialization or wrong function usage.
      if symptom == 'signal':
        return cov_pcs, total_pcs, True, SemanticCheckResult(
            SemanticCheckResult.SIGNAL, symptom, crash_stacks)

      # OOM, normally indicating malloc's parameter is too large, e.g., because
      # of using parameter `size`.
      # TODO(dongge): Refine this, 1) Merge this with the other oom case found
      # from reproducer name; 2) Capture the actual number in (malloc(\d+)).
      if 'out-of-memory' in symptom or 'out of memory' in symptom:
        return cov_pcs, total_pcs, True, SemanticCheckResult(
            SemanticCheckResult.FP_OOM, symptom, crash_stacks)

      # FP case 2: fuzz target crashes at init or first few rounds.
      if lastround is None or lastround <= EARLY_FUZZING_ROUND_THRESHOLD:
        # No cov line has been identified or only INITED round has been passed.
        # This is very likely the false positive cases.
        return cov_pcs, total_pcs, True, \
               SemanticCheckResult(SemanticCheckResult.FP_NEAR_INIT_CRASH,\
                             symptom, crash_stacks)

      # FP case 3: 1st func of the 1st thread stack is in fuzz target.
      if len(crash_stacks) > 0:
        first_stack = crash_stacks[0]
        # Check the first stack frame of the first stack only.
        for stack_frame in first_stack[:1]:
          if self._stack_func_is_of_testing_project(stack_frame):
            if 'LLVMFuzzerTestOneInput' in stack_frame:
              return cov_pcs, total_pcs, True, \
                     SemanticCheckResult(SemanticCheckResult.FP_TARGET_CRASH,\
                                   symptom, crash_stacks)
            break

    elif initcov == donecov and lastround is not None:
      # Another error fuzz target case: no cov increase.
<<<<<<< HEAD
      # Only check this is check_cov_increase is True.
      if check_cov_increase:
        if initcov is not None and donecov is not None:
          if initcov == donecov:
            return cov_pcs, total_pcs, False, SemanticCheckResult(
                SemanticCheckResult.NO_COV_INCREASE)
=======
      # A special case is initcov == donecov == None, which indicates no
      # interesting inputs were found. This may happen if the target rejected
      # all inputs we tried.
      return cov_pcs, total_pcs, False, SemanticCheckResult(
          SemanticCheckResult.NO_COV_INCREASE)
>>>>>>> 181a382b

    return cov_pcs, total_pcs, crashes, SemanticCheckResult(
        SemanticCheckResult.NO_SEMANTIC_ERR)

  def build_and_run(self, generated_project: str, target_path: str,
                    iteration: int) -> tuple[BuildResult, Optional[RunResult]]:
    """Builds and runs the fuzz target for fuzzing."""
    build_result = BuildResult()

    if not self._pre_build_check(target_path, build_result):
      return build_result, None

    try:
      return self.build_and_run_local(generated_project, target_path, iteration,
                                      build_result)
    except Exception as err:
      logging.warning(
          'Error occurred when building and running fuzz target locally'
          '(attempt %d) %s: %s', iteration, err, traceback.format_exc())
      raise err

  def build_and_run_local(
      self, generated_project: str, target_path: str, iteration: int,
      build_result: BuildResult) -> tuple[BuildResult, Optional[RunResult]]:
    """Builds and runs the fuzz target locally for fuzzing."""

    benchmark_target_name = os.path.basename(target_path)
    project_target_name = os.path.basename(self.benchmark.target_path)
    benchmark_log_path = self.work_dirs.build_logs_target(
        benchmark_target_name, iteration)
    build_result.succeeded = self.build_target_local(generated_project,
                                                     benchmark_log_path)
    # Copy err.log into work dir.
    try:
      shutil.copyfile(
          os.path.join(get_build_artifact_dir(generated_project, "workspace"),
                       'err.log'),
          self.work_dirs.error_logs_target(benchmark_target_name, iteration))
    except FileNotFoundError as e:
      logging.error('Cannot get err.log for %s: %s', generated_project, e)
    if not build_result.succeeded:
      errors = code_fixer.extract_error_message(benchmark_log_path,
                                                project_target_name)
      build_result.errors = errors
      return build_result, None

    run_result = RunResult()

    self.run_target_local(
        generated_project, benchmark_target_name,
        self.work_dirs.run_logs_target(benchmark_target_name, iteration))
    run_result.coverage, run_result.coverage_summary = (self.get_coverage_local(
        generated_project, benchmark_target_name))

    # Parse libfuzzer logs to get fuzz target runtime details.
    with open(self.work_dirs.run_logs_target(benchmark_target_name, iteration),
              'rb') as f:
      # In many case JVM projects won't have much cov
      # difference in short running. Adding the flag for JVM
      # projects to temporary skip the checking of coverage change.
      flag = not self.benchmark.language == 'jvm'
      run_result.cov_pcs, run_result.total_pcs, run_result.crashes, \
                run_result.semantic_check = self._parse_libfuzzer_logs(f, flag)
      run_result.succeeded = not run_result.semantic_check.has_err

    return build_result, run_result

  def run_target_local(self, generated_project: str, benchmark_target_name: str,
                       log_path: str):
    """Runs a target in the fixed target directory."""
    # If target name is not overridden, use the basename of the target path
    # in the Dockerfile.
    print(f'Running {generated_project}')
    corpus_dir = self.work_dirs.corpus(benchmark_target_name)
    command = [
        'python3', 'infra/helper.py', 'run_fuzzer', '--corpus-dir', corpus_dir,
        generated_project, self.benchmark.target_name, '--'
    ] + self._libfuzzer_args()

    with open(log_path, 'w') as f:
      proc = sp.Popen(command,
                      stdin=sp.DEVNULL,
                      stdout=f,
                      stderr=sp.STDOUT,
                      cwd=oss_fuzz_checkout.OSS_FUZZ_DIR)

      # TODO(ochang): Handle the timeout exception.
      try:
        proc.wait(timeout=self.run_timeout + 5)
      except sp.TimeoutExpired:
        print(f'{generated_project} timed out during fuzzing.')
        # Try continuing and parsing the logs even in case of timeout.

    if proc.returncode != 0:
      print(f'********** Failed to run {generated_project}. **********')
    else:
      print(f'Successfully run {generated_project}.')

  def build_target_local(self,
                         generated_project: str,
                         log_path: str,
                         sanitizer: str = 'address') -> bool:
    """Builds a target with OSS-Fuzz."""
    print(f'Building {generated_project} with {sanitizer}')
    command = [
        'docker', 'build', '-t', f'gcr.io/oss-fuzz/{generated_project}',
        os.path.join(oss_fuzz_checkout.OSS_FUZZ_DIR, 'projects',
                     generated_project)
    ]
    with open(log_path, 'w+') as log_file:
      try:
        sp.run(command,
               cwd=oss_fuzz_checkout.OSS_FUZZ_DIR,
               stdin=sp.DEVNULL,
               stdout=log_file,
               stderr=sp.STDOUT,
               check=True)
      except sp.CalledProcessError:
        print(f'Failed to build image for {generated_project}')
        return False

    outdir = get_build_artifact_dir(generated_project, 'out')
    workdir = get_build_artifact_dir(generated_project, 'work')
    workspacedir = get_build_artifact_dir(generated_project, 'workspace')
    command = [
        'docker',
        'run',
        '--rm',
        '--privileged',
        '--shm-size=2g',
        '--platform',
        'linux/amd64',
        '-i',
        '-e',
        'FUZZING_ENGINE=libfuzzer',
        '-e',
        f'SANITIZER={sanitizer}',
        '-e',
        'ARCHITECTURE=x86_64',
        '-e',
        f'PROJECT_NAME={generated_project}',
        '-e',
        f'CXX={JCC_DIR}/clang++-jcc',
        '-e',
        f'CC={JCC_DIR}/clang-jcc',
        '-e',
        f'FUZZING_LANGUAGE={self.benchmark.language}',
        '-v',
        f'{outdir}:/out',
        '-v',
        f'{workdir}:/work',
        # Allows jcc to write err.log.
        # From https://github.com/google/oss-fuzz/blob/090e0d6/infra/base-images/base-builder/jcc/jcc.go#L360
        '-v',
        f'{workspacedir}:/workspace',
    ]
    # Avoid permissions errors.
    os.makedirs(outdir, exist_ok=True)
    os.makedirs(workdir, exist_ok=True)
    os.makedirs(workspacedir, exist_ok=True)
    if self.benchmark.cppify_headers:
      command.extend(['-e', 'JCC_CPPIFY_PROJECT_HEADERS=1'])
    command.append(f'gcr.io/oss-fuzz/{generated_project}')

    pre_build_command = []
    post_build_command = []

    # Cleanup mounted dirs.
    pre_build_command.extend(
        ['rm', '-rf', '/out/*', '/work/*', '/workspace/*', '&&'])

    if self.benchmark.commit:
      # TODO(metzman): Try to use build_specified_commit here.
      for repo, commit in self.benchmark.commit.items():
        pre_build_command.extend([
            'git', '-C', repo, 'fetch', '--unshallow', '-f', '||', 'true', '&&'
        ])
        pre_build_command.extend(
            ['git', '-C', repo, 'checkout', commit, '-f', '&&'])
      post_build_command.extend(['&&', 'chmod', '777', '-R', '/out/*'])

    build_command = pre_build_command + ['compile'] + post_build_command
    build_bash_command = ['/bin/bash', '-c', ' '.join(build_command)]
    command.extend(build_bash_command)
    with open(log_path, 'w+') as log_file:
      try:
        sp.run(command,
               cwd=oss_fuzz_checkout.OSS_FUZZ_DIR,
               stdin=sp.DEVNULL,
               stdout=log_file,
               stderr=sp.STDOUT,
               check=True)
      except sp.CalledProcessError:
        print(f'Failed to run {generated_project} with {sanitizer}')
        return False

    print(f'Successfully run {generated_project} with {sanitizer}')
    return True

  def get_coverage_local(
      self, generated_project: str,
      benchmark_target_name: str) -> tuple[Optional[textcov.Textcov], Any]:
    """Get coverage."""
    sample_id = os.path.splitext(benchmark_target_name)[0]
    log_path = os.path.join(self.work_dirs.build_logs,
                            f'{sample_id}-coverage.log')
    built_coverage = self.build_target_local(generated_project,
                                             log_path,
                                             sanitizer='coverage')
    if not built_coverage:
      print(f'Failed to make coverage build for {generated_project}')
      return None, None

    corpus_dir = self.work_dirs.corpus(benchmark_target_name)
    command = [
        'python3',
        'infra/helper.py',
        'coverage',
        '--corpus-dir',
        corpus_dir,
        '--fuzz-target',
        self.benchmark.target_name,
        '--no-serve',
        '--port',
        '',
        generated_project,
    ]

    try:
      sp.run(command,
             capture_output=True,
             cwd=oss_fuzz_checkout.OSS_FUZZ_DIR,
             stdin=sp.DEVNULL,
             check=True)
    except sp.CalledProcessError as e:
      print(f'Failed to generate coverage for {generated_project}:\n'
            f'{e.stdout}\n'
            f'{e.stderr}')
      return None, None

    if self.benchmark.language == 'jvm':
      local_textcov_location = os.path.join(oss_fuzz_checkout.OSS_FUZZ_DIR,
                                            'build', 'out', generated_project,
                                            'textcov_reports', 'jacoco.xml')
      with open(local_textcov_location) as f:
        new_textcov = textcov.Textcov.from_jvm_file(f)
    else:
      local_textcov_location = os.path.join(
          oss_fuzz_checkout.OSS_FUZZ_DIR, 'build', 'out', generated_project,
          'textcov_reports', f'{self.benchmark.target_name}.covreport')
      target_basename = os.path.basename(self.benchmark.target_path)

      with open(local_textcov_location) as f:
        new_textcov = textcov.Textcov.from_file(
            f,
            ignore_function_patterns=[
                # Don't include other functions defined in the target code.
                re.compile(r'^' + re.escape(target_basename) + ':')
            ])

    coverage_summary = os.path.join(oss_fuzz_checkout.OSS_FUZZ_DIR, 'build',
                                    'out', generated_project, 'report', 'linux',
                                    'summary.json')
    with open(coverage_summary) as f:
      coverage_summary = json.load(f)

    return new_textcov, coverage_summary


class CloudBuilderRunner(BuilderRunner):
  """Cloud BuilderRunner."""

  def __init__(self, *args, experiment_name: str, experiment_bucket: str,
               **kwargs):
    self.experiment_name = experiment_name
    self.experiment_bucket = experiment_bucket
    super().__init__(*args, **kwargs)

  @staticmethod
  def _run_with_retry_control(target_path: str, *args, **kwargs) -> bool:
    """sp.run() with controllable retry and customized exponential backoff."""
    # List of (error_str, exp_backoff_func).
    retryable_errors = [
        # As mentioned in pr #100.
        ('RESOURCE_EXHAUSTED', lambda x: 5 * 2**x + random.randint(50, 90)),
        # As mentioned in pr #151.
        ('BrokenPipeError: [Errno 32] Broken pipe',
         lambda x: 5 * 2**x + random.randint(1, 5)),
        # Temp workaround for issue #12.
        ('You do not currently have an active account selected',
         lambda x: 5 * 2**x),
        # Workaround for issue #85.
        ('gcloud crashed (OSError): unexpected end of data', lambda x: 5 * 2**x
        ),
    ]

    for attempt_id in range(1, CLOUD_EXP_MAX_ATTEMPT + 1):
      try:
        sp.run(*args, capture_output=True, check=True, **kwargs)
        return True
      except sp.CalledProcessError as e:
        # Replace \n for single log entry on cloud.
        stdout = e.stdout.decode('utf-8').replace('\n', '\t')
        stderr = e.stderr.decode('utf-8').replace('\n', '\t')

        delay = next((delay_f(attempt_id)
                      for err, delay_f in retryable_errors
                      if err in stdout + stderr), 0)

        if not delay or attempt_id == CLOUD_EXP_MAX_ATTEMPT:
          logging.error('Failed to evaluate %s on cloud, attempt %d:\n%s\n%s',
                        os.path.realpath(target_path), attempt_id, stdout,
                        stderr)
          break

        logging.warning(
            'Failed to evaluate %s on cloud, attempt %d, retry in %ds:\n'
            '%s\n%s', os.path.realpath(target_path), attempt_id, delay, stdout,
            stderr)
        time.sleep(delay)

    return False

  def build_and_run(self, generated_project: str, target_path: str,
                    iteration: int) -> tuple[BuildResult, Optional[RunResult]]:
    """Builds and runs the fuzz target for fuzzing."""
    build_result = BuildResult()

    if not self._pre_build_check(target_path, build_result):
      return build_result, None

    try:
      return self.build_and_run_cloud(generated_project, target_path, iteration,
                                      build_result)
    except Exception as err:
      logging.warning(
          'Error occurred when building and running fuzz target on cloud'
          '(attempt %d) %s: %s', iteration, err, traceback.format_exc())
      traceback.print_exc()
      raise err

  def build_and_run_cloud(
      self, generated_project: str, target_path: str, iteration: int,
      build_result: BuildResult) -> tuple[BuildResult, Optional[RunResult]]:
    """Builds and runs the fuzz target locally for fuzzing."""
    logging.info('Evaluating %s on cloud.', os.path.realpath(target_path))

    uid = self.experiment_name + str(uuid.uuid4())
    run_log_name = f'{uid}.run.log'
    run_log_path = f'gs://{self.experiment_bucket}/{run_log_name}'

    build_log_name = f'{uid}.build.log'
    build_log_path = f'gs://{self.experiment_bucket}/{build_log_name}'

    err_log_name = f'{uid}.err.log'
    err_log_path = f'gs://{self.experiment_bucket}/{err_log_name}'

    corpus_name = f'{uid}.corpus.zip'
    corpus_path = f'gs://{self.experiment_bucket}/{corpus_name}'

    coverage_name = f'{uid}.coverage'
    coverage_path = f'gs://{self.experiment_bucket}/{coverage_name}'

    reproducer_name = f'{uid}.reproducer'
    reproducer_path = f'gs://{self.experiment_bucket}/{reproducer_name}'

    if not self._run_with_retry_control(
        os.path.realpath(target_path),
        [
            f'./{oss_fuzz_checkout.VENV_DIR}/bin/python3',
            'infra/build/functions/target_experiment.py',
            f'--project={generated_project}',
            f'--target={self.benchmark.target_name}',
            f'--upload_build_log={build_log_path}',
            f'--upload_err_log={err_log_path}',
            f'--upload_output_log={run_log_path}',
            f'--upload_corpus={corpus_path}',
            f'--upload_coverage={coverage_path}',
            f'--upload_reproducer={reproducer_path}',
            f'--experiment_name={self.experiment_name}', '--'
        ] + self._libfuzzer_args(),
        cwd=oss_fuzz_checkout.OSS_FUZZ_DIR):
      return build_result, None

    logging.info('Evaluated %s on cloud.', os.path.realpath(target_path))

    storage_client = storage.Client()
    bucket = storage_client.bucket(self.experiment_bucket)

    build_result.log_path = build_log_path

    generated_target_name = os.path.basename(target_path)
    with open(
        self.work_dirs.build_logs_target(generated_target_name, iteration),
        'wb') as f:
      blob = bucket.blob(build_log_name)
      if blob.exists():
        logging.info('Downloading cloud build log of %s: %s to %s',
                     os.path.realpath(target_path), build_log_name, f)
        blob.download_to_file(f)
      else:
        logging.warning('Cannot find cloud build log of %s: %s',
                        os.path.realpath(target_path), build_log_name)

    with open(
        self.work_dirs.error_logs_target(generated_target_name, iteration),
        'wb') as f:
      blob = bucket.blob(err_log_name)
      if blob.exists():
        logging.info('Downloading jcc error log of %s: %s to %s',
                     os.path.realpath(target_path), err_log_name, f)
        blob.download_to_file(f)
      else:
        logging.warning('Cannot find jcc error log of %s: %s',
                        os.path.realpath(target_path), err_log_name)

    with open(self.work_dirs.run_logs_target(generated_target_name, iteration),
              'wb') as f:
      blob = bucket.blob(run_log_name)
      if blob.exists():
        build_result.succeeded = True
        logging.info('Downloading cloud run log of %s: %s to %s',
                     os.path.realpath(target_path), run_log_name, f)
        blob.download_to_file(f)
      else:
        logging.warning('Cannot find cloud run log of %s: %s',
                        os.path.realpath(target_path), run_log_name)

    if not build_result.succeeded:
      errors = code_fixer.extract_error_message(
          self.work_dirs.build_logs_target(generated_target_name, iteration),
          os.path.basename(self.benchmark.target_path))
      build_result.errors = errors
      logging.info('Cloud evaluation of %s indicates a failure: %s',
                   os.path.realpath(target_path), errors)
      return build_result, None
    logging.info('Cloud evaluation of %s indicates a success.',
                 os.path.realpath(target_path))

    corpus_dir = self.work_dirs.corpus(generated_target_name)
    with open(os.path.join(corpus_dir, 'corpus.zip'), 'wb') as f:
      blob = bucket.blob(corpus_name)
      if blob.exists():
        blob.download_to_file(f)

    run_result = RunResult(corpus_path=corpus_path,
                           coverage_report_path=coverage_path,
                           reproducer_path=reproducer_path,
                           log_path=run_log_path)
    blob = bucket.blob(f'{coverage_name}/report/linux/summary.json')
    if blob.exists():
      with blob.open() as f:
        run_result.coverage_summary = json.load(f)

    target_basename = os.path.basename(self.benchmark.target_path)

    # Load coverage reports.
    if self.benchmark.language == 'jvm':
      blob = bucket.blob(f'{coverage_name}/textcov_reports/jacoco.xml')
      if blob.exists():
        with blob.open() as f:
          run_result.coverage = textcov.Textcov.from_jvm_file(f)
    else:
      # C/C++
      blob = bucket.blob(
          f'{coverage_name}/textcov_reports/{self.benchmark.target_name}'
          '.covreport')
      if blob.exists():
        with blob.open() as f:
          run_result.coverage = textcov.Textcov.from_file(
              f,
              ignore_function_patterns=[
                  # Don't include other functions defined in the target code.
                  re.compile(r'^' + re.escape(target_basename) + ':')
              ])

    # Parse libfuzzer logs to get fuzz target runtime details.
    with open(self.work_dirs.run_logs_target(generated_target_name, iteration),
              'rb') as f:
      run_result.cov_pcs, run_result.total_pcs, run_result.crashes, \
                  run_result.semantic_check = self._parse_libfuzzer_logs(f)
      run_result.succeeded = not run_result.semantic_check.has_err

    return build_result, run_result


# TODO(metzman): Finish this.
FUZZ_TARGET_MAGIC = b'ochangdonggeliumetzmanfuzzer'


def find_generated_fuzz_target(directory):
  for root, _, files in os.walk(directory):
    for filename in files:
      filepath = os.path.join(root, filename)
      with open(filepath, 'rb') as fp:
        data = fp.read()
      if FUZZ_TARGET_MAGIC in data:
        return filepath
  return None


def get_build_artifact_dir(generated_project: str, build_artifact: str) -> str:
  """
  Returns the |build_artifact| absolute directory path for |generated_project|.
  """
  return os.path.join(oss_fuzz_checkout.OSS_FUZZ_DIR, 'build', build_artifact,
                      generated_project)<|MERGE_RESOLUTION|>--- conflicted
+++ resolved
@@ -321,20 +321,11 @@
 
     elif initcov == donecov and lastround is not None:
       # Another error fuzz target case: no cov increase.
-<<<<<<< HEAD
-      # Only check this is check_cov_increase is True.
-      if check_cov_increase:
-        if initcov is not None and donecov is not None:
-          if initcov == donecov:
-            return cov_pcs, total_pcs, False, SemanticCheckResult(
-                SemanticCheckResult.NO_COV_INCREASE)
-=======
       # A special case is initcov == donecov == None, which indicates no
       # interesting inputs were found. This may happen if the target rejected
       # all inputs we tried.
       return cov_pcs, total_pcs, False, SemanticCheckResult(
           SemanticCheckResult.NO_COV_INCREASE)
->>>>>>> 181a382b
 
     return cov_pcs, total_pcs, crashes, SemanticCheckResult(
         SemanticCheckResult.NO_SEMANTIC_ERR)
